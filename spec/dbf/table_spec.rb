--- conflicted
+++ resolved
@@ -2,11 +2,7 @@
 
 describe DBF::Table do  
   specify 'foxpro versions' do
-<<<<<<< HEAD
-    DBF::Table::FOXPRO_VERSIONS.keys.sort.should == %w(30 31 f5 fb)
-=======
     DBF::Table::FOXPRO_VERSIONS.keys.sort.should == %w(30 31 f5 fb).sort
->>>>>>> 781dd169
   end
 
   describe '#initialize' do
