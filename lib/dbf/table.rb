module DBF

  class Table
    include Enumerable
    
    attr_reader :column_count           # The total number of columns (columns)
    attr_reader :columns                # An array of DBF::Column
    attr_reader :version                # Internal dBase version number
    attr_reader :last_updated           # Last updated datetime
    attr_reader :memo_file_format       # :fpt or :dpt
    attr_reader :memo_block_size        # The block size for memo records
    attr_reader :options                # The options hash that was used to initialize the table
    attr_reader :data                   # DBF file handle
    attr_reader :memo                   # Memo file handle
    
    # Initializes a new DBF::Reader
    # Example:
    #   reader = DBF::Reader.new 'data.dbf'
    def initialize(filename, options = {})
      @data = File.open(filename, 'rb')
      @memo = open_memo(filename)
      @options = options
      reload!
    end
    
    # Reloads the database and memo files
    def reload!
      @records = nil
      get_header_info
      get_memo_header_info if @memo
      get_column_descriptors
      build_db_index
    end
    
    # Returns true if there is a corresponding memo file
    def has_memo_file?
      @memo ? true : false
    end
    
    # The total number of active records.
    def record_count
      @db_index.size
    end
    
    # Returns an instance of DBF::Column for <b>column_name</b>.  The <b>column_name</b>
    # can be a specified as either a symbol or string.
    def column(column_name)
      @columns.detect {|f| f.name == column_name.to_s}
    end
    
    # An array of all the records contained in the database file.  Each record is an instance
    # of DBF::Record (or nil if the record is marked for deletion).
    def records
<<<<<<< HEAD
      self.to_a
=======
      @records ||= to_a
>>>>>>> 0028d3f1
    end
    # alias_method :records, :to_a
    alias_method :rows, :records
    
    def each
<<<<<<< HEAD
      0.upto(@record_count - 1) do |n|
        seek_to_record(n)
        unless deleted_record?
          yield DBF::Record.new(self)
        end
      end
    end
    
    # def get_record_from_file(index)
    #   seek_to_record(@db_index[index])
    #   Record.new(self)
    # end
    
    # Returns a DBF::Record (or nil if the record has been marked for deletion) for the record at <tt>index</tt>.
=======
      record_count.times do |n|
        seek_to_record(n)
        yield DBF::Record.new(self) unless deleted_record?
      end
    end
    
    # Returns a DBF::Record for the record at <tt>index</tt>.
>>>>>>> 0028d3f1
    def record(index)
      records[index]
    end
    
    # Find records using a simple ActiveRecord-like syntax.
    #
    # Examples:
    #   reader = DBF::Reader.new 'mydata.dbf'
    #   
    #   # Find record number 5
    #   reader.find(5)
    #
    #   # Find all records for Keith Morrison
    #   reader.find :all, :first_name => "Keith", :last_name => "Morrison"
    # 
    #   # Find first record
    #   reader.find :first, :first_name => "Keith"
    #
    # The <b>command</b> can be an id, :all, or :first.
    # <b>options</b> is optional and, if specified, should be a hash where the keys correspond
    # to column names in the database.  The values will be matched exactly with the value
    # in the database.  If you specify more than one key, all values must match in order 
    # for the record to be returned.  The equivalent SQL would be "WHERE key1 = 'value1'
    # AND key2 = 'value2'".
    def find(command, options = {})
      results = options.empty? ? records : records.select {|record| all_values_match?(record, options)}
      
      case command
      when Fixnum
        record(command)
      when :all
        results
      when :first
        results.first
      end
    end
    
    alias_method :row, :record
    
    # Returns a description of the current database file.
    def version_description
      VERSION_DESCRIPTIONS[version]
    end
    
    # Returns a database schema in the portable ActiveRecord::Schema format.
    # 
    # xBase data types are converted to generic types as follows:
    # - Number columns are converted to :integer if there are no decimals, otherwise
    #   they are converted to :float
    # - Date columns are converted to :datetime
    # - Logical columns are converted to :boolean
    # - Memo columns are converted to :text
    # - Character columns are converted to :string and the :limit option is set
    #   to the length of the character column
    #
    # Example:
    #   create_table "mydata" do |t|
    #     t.column :name, :string, :limit => 30
    #     t.column :last_update, :datetime
    #     t.column :is_active, :boolean
    #     t.column :age, :integer
    #     t.column :notes, :text
    #   end
    def schema(path = nil)
      s = "ActiveRecord::Schema.define do\n"
      s << "  create_table \"#{File.basename(@data.path, ".*")}\" do |t|\n"
      columns.each do |column|
        s << "    t.column #{column.schema_definition}"
      end
      s << "  end\nend"
      
      if path
        File.open(path, 'w') {|f| f.puts(s)}
      else
        s
      end
    end
    
    # Returns the record at <tt>index</tt> by seeking to the record in the
    # physical database file. See the documentation for the records method for
    # information on how these two methods differ.
    def get_record_from_file(index)
      seek_to_record(@db_index[index])
      Record.new(self)
    end
    
    private
    
      def open_memo(file)
        %w(fpt FPT dbt DBT).each do |extname|
          filename = replace_extname(file, extname)
          if File.exists?(filename)
            @memo_file_format = extname.downcase.to_sym
            return File.open(filename, 'rb')
          end
        end
        nil
      end
      
      def replace_extname(filename, extension)
        filename.sub(/#{File.extname(filename)[1..-1]}$/, extension)
      end
    
      def deleted_record?
        if @data.read(1).unpack('a') == ['*']
          @data.rewind
          true
        else
          false
        end
      end
    
      def get_header_info
        @data.rewind
        @version, @record_count, @header_length, @record_length = @data.read(DBF_HEADER_SIZE).unpack('H2 x3 V v2')
        @column_count = (@header_length - DBF_HEADER_SIZE + 1) / DBF_HEADER_SIZE
      end
    
      def get_column_descriptors
        @columns = []
        @column_count.times do
          name, type, length, decimal = @data.read(32).unpack('a10 x a x4 C2')
          if length > 0
            @columns << Column.new(name.strip, type, length, decimal)
          end
        end
        # Reset the column count in case any were skipped
        @column_count = @columns.size
        
        @columns
      end
    
      def get_memo_header_info
        @memo.rewind
        if @memo_file_format == :fpt
          @memo_next_available_block, @memo_block_size = @memo.read(FPT_HEADER_SIZE).unpack('N x2 n')
          @memo_block_size = 0 if @memo_block_size.nil?
        else
          @memo_block_size = 512
          @memo_next_available_block = File.size(@memo.path) / @memo_block_size
        end
      end
    
      def seek(offset)
        @data.seek(@header_length + offset)
      end
    
      def seek_to_record(index)
        seek(index * @record_length)
      end
      
<<<<<<< HEAD
=======
      # Returns the record at <tt>index</tt> by seeking to the record in the
      # physical database file. See the documentation for the records method for
      # information on how these two methods differ.
      def get_record_from_file(index)
        seek_to_record(@db_index[index])
        Record.new(self)
      end
    
>>>>>>> 0028d3f1
      def build_db_index
        @db_index = []
        @deleted_records = []
        0.upto(@record_count - 1) do |n|
          seek_to_record(n)
          if deleted_record?
            @deleted_records << n
          else
            @db_index << n
          end
        end
      end
      
      def all_values_match?(record, options)
        options.map {|key, value| record.attributes[key.to_s] == value}.all?
      end
  end
  
end<|MERGE_RESOLUTION|>--- conflicted
+++ resolved
@@ -51,17 +51,12 @@
     # An array of all the records contained in the database file.  Each record is an instance
     # of DBF::Record (or nil if the record is marked for deletion).
     def records
-<<<<<<< HEAD
       self.to_a
-=======
-      @records ||= to_a
->>>>>>> 0028d3f1
-    end
-    # alias_method :records, :to_a
+    end
+
     alias_method :rows, :records
     
     def each
-<<<<<<< HEAD
       0.upto(@record_count - 1) do |n|
         seek_to_record(n)
         unless deleted_record?
@@ -76,15 +71,6 @@
     # end
     
     # Returns a DBF::Record (or nil if the record has been marked for deletion) for the record at <tt>index</tt>.
-=======
-      record_count.times do |n|
-        seek_to_record(n)
-        yield DBF::Record.new(self) unless deleted_record?
-      end
-    end
-    
-    # Returns a DBF::Record for the record at <tt>index</tt>.
->>>>>>> 0028d3f1
     def record(index)
       records[index]
     end
@@ -236,17 +222,6 @@
         seek(index * @record_length)
       end
       
-<<<<<<< HEAD
-=======
-      # Returns the record at <tt>index</tt> by seeking to the record in the
-      # physical database file. See the documentation for the records method for
-      # information on how these two methods differ.
-      def get_record_from_file(index)
-        seek_to_record(@db_index[index])
-        Record.new(self)
-      end
-    
->>>>>>> 0028d3f1
       def build_db_index
         @db_index = []
         @deleted_records = []
